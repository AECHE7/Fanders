--- conflicted
+++ resolved
@@ -34,58 +34,11 @@
     }
 
     /**
-<<<<<<< HEAD
-     * Retrieves all client records with pagination and filters.
-     * @param int $page Page number for pagination
-     * @param int $limit Number of records per page
-     * @param array $filters Additional filters (search, status, date_from, date_to)
-     * @return array
-     */
-    public function getAllClients($page = 1, $limit = null, $filters = []) {
-        $cacheKey = 'all_clients_' . md5(serialize($filters) . "_page{$page}_limit{$limit}");
-
-        return $this->cache->remember($cacheKey, 1800, function() use ($page, $limit, $filters) { // Cache for 30 minutes
-            if ($limit) {
-                $offset = ($page - 1) * $limit;
-                return $this->clientModel->getAllClientsPaginated($limit, $offset, $filters);
-            }
-            return $this->clientModel->getAll('name', 'ASC');
-        });
-    }
-
-    /**
-     * Get total count of clients with filters applied
-     * @param array $filters Additional filters
-     * @return int
-     */
-    public function getTotalClientsCount($filters = []) {
-        $cacheKey = 'total_clients_' . md5(serialize($filters));
-
-        return $this->cache->remember($cacheKey, 1800, function() use ($filters) { // Cache for 30 minutes
-            return $this->clientModel->getTotalClientsCount($filters);
-        });
-=======
-     * Enhanced method to get all clients with filtering support
-     * @param array $filters Filter parameters
-     * @return array
-     */
-    public function getAllClients($filters = []) {
-        require_once __DIR__ . '/../utilities/FilterUtility.php';
-        
-        // Validate and sanitize filters
-        $filters = FilterUtility::sanitizeFilters($filters, [
-            'allowed_statuses' => [
-                ClientModel::STATUS_ACTIVE,
-                ClientModel::STATUS_INACTIVE,
-                ClientModel::STATUS_BLACKLISTED
-            ]
-        ]);
-        
-        $filters = FilterUtility::validateDateRange($filters);
-        
-        $result = $this->clientModel->getAllClients($filters);
-        return is_array($result) ? $result : [];
->>>>>>> 2c93d6eb
+     * Retrieves all client records.
+     * @return array
+     */
+    public function getAllClients() {
+        return $this->clientModel->getAll('name', 'ASC');
     }
 
     /**
@@ -225,32 +178,8 @@
      * @param array $filters Filter parameters
      * @return array
      */
-<<<<<<< HEAD
     public function getClientStats() {
-        $cacheKey = 'client_stats';
-
-        return $this->cache->remember($cacheKey, 900, function() { // Cache for 15 minutes
-            return $this->clientModel->getClientStats();
-        });
-=======
-    public function getPaginatedClients($filters = []) {
-        require_once __DIR__ . '/../utilities/FilterUtility.php';
-        
-        // Get total count first
-        $totalCount = $this->getTotalClientsCount($filters);
-        
-        // Get paginated data
-        $clients = $this->getAllClients($filters);
-        
-        // Get pagination info
-        $paginationInfo = FilterUtility::getPaginationInfo($filters, $totalCount);
-        
-        return [
-            'data' => $clients,
-            'pagination' => $paginationInfo,
-            'filters' => $filters
-        ];
->>>>>>> 2c93d6eb
+        return $this->clientModel->getClientStats();
     }
 
     /**
